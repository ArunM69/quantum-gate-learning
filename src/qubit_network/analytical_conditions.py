import itertools

import numpy as np
import scipy
import scipy.linalg
import sympy
from sympy.physics.quantum.tensorproduct import TensorProduct
from sympy.physics.paulialgebra import Pauli
import qutip

from .QubitNetwork import _self_and_pairwise_interactions
from .QubitNetwork import pauli_product


def J(*args):
    """Simple helper to generate standardised sympy.Symbol objects.
    """
    return sympy.Symbol('J' + ''.join(str(arg) for arg in args))


def is_diagonal_interaction(int_tuple):
    """True if the tuple represents a diagonal interaction.

<<<<<<< HEAD
    A one-qubit interaction is automatically "diagonal".
=======
    Examples
    --------
    >>> is_diagonal_interaction((2, 2))
    True
    >>> is_diagonal_interaction((2, 0))
    True
    >>> is_diagonal_interaction((1, 1, 2))
    False
>>>>>>> 847d5a5b
    """
    nonzero_indices = [idx for idx in int_tuple if idx != 0]
    return len(set(nonzero_indices)) == 1


def pairwise_interactions_indices(num_qubits):
    """List of 1- and 2- qubit interaction terms."""
    return _self_and_pairwise_interactions(num_qubits)


def pairwise_diagonal_interactions_indices(num_qubits):
    """List of 1- and 2- qubit diagonal interaction terms."""
    all_ints = pairwise_interactions_indices(num_qubits)
    return [interaction for interaction in all_ints if is_diagonal_interaction(interaction)]


def indices_to_hamiltonian(interactions_indices):
    out_ham = None
    for interaction in interactions_indices:
        if out_ham is None:
            out_ham = J(*interaction) * pauli_product(*interaction)
            continue
        out_ham += J(*interaction) * pauli_product(*interaction)
    return out_ham


def commutator(m1, m2):
    return m1 * m2 - m2 * m1


def impose_commutativity(mat, other_mat):
    sols = sympy.solve(commutator(mat, other_mat))
    # before sympy v1.1 we had to use `sols[0]`, but now it seems a set
    # is returned instead
    return mat.subs(sols)


def commuting_generator(gate, interactions='all'):
    """Produce Hamiltonian with restricted interactions producing gate.

    Computes a general parametrised Hamiltonian, containing only the
    requested set of interactions, that commutes with `gate`, which
    generally represents the canonical generator of a target gate.
    The idea is that if an Hamiltonian does not commute with the
    canonical generator, then it cannot generate the gate.

    The inputs `gate` should be a np.array or qutip object, while the
    output is given as a sympy symbol.
    """
    if isinstance(gate, qutip.Qobj):
        gate = gate.data.toarray()
    gate = np.asarray(gate)
    num_qubits = int(np.log2(gate.shape[0]))
    # decide what kinds of interactions we want in the general
    # paramatrized Hamiltonian (before imposing commutativity)
    which_interactions = None
    if type(interactions) is str:
        if interactions == 'all':
            which_interactions = pairwise_interactions_indices(num_qubits)
        elif interactions == 'diagonal':
            which_interactions = pairwise_diagonal_interactions_indices(num_qubits)
    if which_interactions is None:
        raise ValueError('which_interactions has not been set yet.')
    # make actual parametrized Hamiltonian
    general_ham = indices_to_hamiltonian(which_interactions)
    # compute principal hamiltonian
    principal_ham = (-1j * scipy.linalg.logm(gate)).real
    # impose commutativity
    return impose_commutativity(general_ham, principal_ham)


def get_pauli_coefficient(matrix, coefficient):
    """Extract given Pauli coefficient from matrix.

    The coefficient must be specified in the form of a tuple whose i-th
    element tells the Pauli operator acting on the i-th qubit.
    For example, `coefficient = (2, 1)` asks for the Y1 X2 coefficient.
    Generally speaking, it should be a valid input to `pauli_product`.

    The function works with sympy objects.
    """
    num_qubits = len(coefficient)
    return sympy.trace(matrix * pauli_product(*coefficient)) / 2**num_qubits


def symbolic_pauli_product(*args, as_tensor_product=False):
    """
    Return symbolic sympy object represing product of Pauli matrices.
    """
    if as_tensor_product:
        tensor_product_elems = []
        for arg in args:
            if arg == 0:
                tensor_product_elems.append(1)
            else:
                tensor_product_elems.append(Pauli(arg))
        return TensorProduct(*tensor_product_elems)

    out_expr = sympy.Integer(1)
    for pos, arg in enumerate(args):
        if arg != 0:
            out_expr *= sympy.Symbol(['X', 'Y', 'Z'][arg - 1]
                                     + '_' + str(pos), commutative=False)
    return out_expr


def pauli_basis(matrix, which_coefficients='all'):
    """Take sympy matrix and decompose in terms of Pauli matrices."""
    num_qubits = sympy.log(matrix.shape[0], 2)
    if which_coefficients == 'all':
        coefficients = pairwise_interactions_indices(num_qubits)
    out_expr = sympy.Integer(0)
    for coefficient in coefficients:
        out_expr += (get_pauli_coefficient(matrix, coefficient)
                     * symbolic_pauli_product(*coefficient))
    return out_expr<|MERGE_RESOLUTION|>--- conflicted
+++ resolved
@@ -21,9 +21,8 @@
 def is_diagonal_interaction(int_tuple):
     """True if the tuple represents a diagonal interaction.
 
-<<<<<<< HEAD
     A one-qubit interaction is automatically "diagonal".
-=======
+
     Examples
     --------
     >>> is_diagonal_interaction((2, 2))
@@ -32,7 +31,6 @@
     True
     >>> is_diagonal_interaction((1, 1, 2))
     False
->>>>>>> 847d5a5b
     """
     nonzero_indices = [idx for idx in int_tuple if idx != 0]
     return len(set(nonzero_indices)) == 1
